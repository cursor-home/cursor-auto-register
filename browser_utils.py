--- conflicted
+++ resolved
@@ -1,7 +1,6 @@
 from DrissionPage import ChromiumOptions, Chromium
 import sys
 import os
-<<<<<<< HEAD
 from logger import info, warning, error
 from config import (
     BROWSER_USER_AGENT,
@@ -60,17 +59,10 @@
         platform = 'macos'
     elif sys.platform.startswith('linux'):
         platform = 'linux'
-    
+
     # 获取当前平台的UA列表
     ua_list = USER_AGENTS.get(platform, USER_AGENTS['windows'])
     return random.choice(ua_list)
-=======
-from dotenv import load_dotenv
-from logger import info
-
-load_dotenv()
-
->>>>>>> de091fea
 
 class BrowserManager:
     def __init__(self):
@@ -81,97 +73,13 @@
             info("正在初始化浏览器...")
             co = ChromiumOptions()
 
-<<<<<<< HEAD
             if BROWSER_PROXY:
                 co.set_proxy(BROWSER_PROXY)
-            
+
             # 如果配置了特定的浏览器路径，则使用
             if BROWSER_PATH and os.path.exists(BROWSER_PATH):
                 co.set_browser_path(BROWSER_PATH)
                 info(f"使用自定义浏览器路径: {BROWSER_PATH}")
-=======
-    def _get_browser_options(self):
-        """获取浏览器配置"""
-        co = ChromiumOptions()
-
-        # 设置浏览器路径 - 添加这段代码
-        browser_path = os.getenv("BROWSER_PATH")
-        if not browser_path and sys.platform == "win32":
-            # 仅在Windows系统下尝试常见的浏览器路径
-            possible_paths = [
-                r"C:\Program Files\Google\Chrome\Application\chrome.exe",
-                r"C:\Program Files (x86)\Google\Chrome\Application\chrome.exe",
-                r"C:\Program Files\Microsoft\Edge\Application\msedge.exe",
-                r"C:\Program Files (x86)\Microsoft\Edge\Application\msedge.exe",
-            ]
-            for path in possible_paths:
-                if os.path.exists(path):
-                    browser_path = path
-                    info(f"自动找到浏览器路径: {browser_path}")
-                    break
-
-            if not browser_path:
-                info("未找到浏览器路径，请在.env文件中设置BROWSER_PATH环境变量")
-
-        if browser_path:
-            co.set_browser_path(browser_path)
-
-        try:
-            extension_path = self._get_extension_path()
-            co.add_extension(extension_path)
-        except FileNotFoundError as e:
-            info(f"警告: {e}")
-
-        co.set_user_agent(
-            os.getenv(
-                "BROWSER_USER_AGENT",
-                "Mozilla/5.0 (Macintosh; Intel Mac OS X 10_15_7) AppleWebKit/537.36 (KHTML, like Gecko) Chrome/134.0.0.0 Safari/537.36",
-            )
-        )
-        co.set_pref("credentials_enable_service", False)
-        co.set_argument("--hide-crash-restore-bubble")
-        proxy = os.getenv("BROWSER_PROXY")
-        if proxy:
-            co.set_proxy(proxy)
-
-        # 禁用自动化特征（关键参数）
-        co.set_argument("--disable-blink-features=AutomationControlled")
-        co.set_argument("--disable-features=AutomationControlled")
-        co.set_argument("--disable-automation-extension")
-
-        # 随机化指纹参数
-        co.set_pref("webgl.vendor", "NVIDIA Corporation")
-        co.set_pref(
-            "webgl.renderer",
-            "ANGLE (NVIDIA, NVIDIA GeForce RTX 3070 Direct3D11 vs_5_0 ps_5_0)",
-        )
-        co.set_pref("navigator.plugins.length", 5)
-        co.set_pref("navigator.hardwareConcurrency", 8)
-
-        # 覆盖自动化特征（关键）
-        co.set_pref("dom.webdriver.enabled", False)
-        co.set_pref("useAutomationExtension", False)
-
-        # 设置时区参数
-        co.set_argument("--timezone=Asia/Shanghai")
-        co.set_pref("timezone.override", "Asia/Shanghai")
-
-        # 设置更真实的屏幕参数
-        co.set_pref("screen.width", 1920)
-        co.set_pref("screen.height", 1080)
-        co.set_pref("screen.pixelDepth", 24)
-        co.auto_port()
-        co.headless(
-            os.getenv("BROWSER_HEADLESS", "True").lower() == "true"
-        )  # 生产环境使用无头模式
-
-        # Mac 系统特殊处理
-        if sys.platform == "darwin" or sys.platform == "linux":
-            co.set_argument("--no-sandbox")
-            co.set_argument("--disable-gpu")
-
-        return co
->>>>>>> de091fea
 
             try:
                 extension_path = self._get_extension_path()
