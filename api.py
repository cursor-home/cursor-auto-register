--- conflicted
+++ resolved
@@ -1026,10 +1026,7 @@
             "EMAIL_PIN": os.getenv("EMAIL_PIN", ""),
             "BROWSER_PATH": os.getenv("BROWSER_PATH", ""),
             "CURSOR_PATH": os.getenv("CURSOR_PATH", ""),
-<<<<<<< HEAD
             "DYNAMIC_USERAGENT": os.getenv("DYNAMIC_USERAGENT", "False").lower() == "true"
-=======
->>>>>>> de091fea
         }
 
         return {"success": True, "data": config}
